<!-- omit in toc -->

# Contributing to spotdl

First off, thanks for taking the time to contribute! ❤️

All types of contributions are encouraged and valued. See the
[Table of Contents](#table-of-contents) for different ways to help and details about how this
project handles them. Please make sure to read the relevant section before making your
contribution. It will make it a lot easier for us maintainers and smooth out the experience for
everyone involved. The community looks forward to your contributions. 🎉

> And if you like the project, but just don't have time to contribute, that's fine. There are
> other easy ways to support the project and show your appreciation, which we would also be
> very happy about:
>
> - Star the project
> - Tweet about it
> - Refer this project in your project's readme
> - Mention the project at local meetups and tell your friends/colleagues

<!-- omit in toc -->

## Table of Contents

- [I Have a Question](#i-have-a-question)
- [I Want To Contribute](#i-want-to-contribute)
- [Reporting Bugs](#reporting-bugs)
- [Suggesting Enhancements](#suggesting-enhancements)
- [Linting, Formatting and Type-checking](#linting-formatting-and-type-checking)
- [Python Documentation](#python-documentation)
- [Overview of the Project Structure](#overview-of-the-project-structure)
- [Join The Project Team](#join-the-project-team)

## I Have a Question

> If you want to ask a question, we assume that you have read the available
> [Documentation](https://github.com/spotDL/spotify-downloader/).

Before you ask a question, it is best to search for existing
[Issues](https://github.com/spotDL/spotify-downloader/issues) that might help you. In case you
have found a suitable issue and still need clarification, you can write your question in this
issue. It is also advisable to search the internet for answers first.

If you then still feel the need to ask a question and need clarification, we recommend the
following:

- Open an [Issue](https://github.com/spotDL/spotify-downloader/issues/new).
- Provide as much context as you can about what you're running into.
- Provide project and platform versions (nodejs, npm, etc), depending on what seems relevant.

We will then take care of the issue as soon as possible.

<!--
You might want to create a separate issue tag for questions and include it in this description. People should then tag their issues accordingly.

Depending on how large the project is, you may want to outsource the questioning, e.g. to Stack Overflow or Gitter. You may add additional contact and information possibilities:
- IRC
- Slack
- Gitter
- Stack Overflow tag
- Blog
- FAQ
- Roadmap
- E-Mail List
- Forum
-->

## I Want To Contribute

> ### Legal Notice <!-- omit in toc -->
>
> When contributing to this project, you must agree that you have authored 100% of the content,
> that you have the necessary rights to the content and that the content you contribute may be
> provided under the project license.

### Reporting Bugs

<!-- omit in toc -->

#### Before Submitting a Bug Report

A good bug report shouldn't leave others needing to chase you up for more information.
Therefore, we ask you to investigate carefully, collect information and describe the issue in
detail in your report. Please complete the following steps in advance to help us fix any
potential bug as fast as possible.

- Make sure that you are using the latest version.
- Determine if your bug is really a bug and not an error on your side e.g. using incompatible
  environment components/versions (Make sure that you have read the
  [documentation](https://github.com/spotDL/spotify-downloader/). If you are looking for
  support, you might want to check [this section](#i-have-a-question)).
- To see if other users have experienced (and potentially already solved) the same issue you
  are having, check if there is not already a bug report existing for your bug or error in the
  [bug tracker](https://github.com/spotDL/spotify-downloader/issues?q=label%3Abug).
- Also make sure to search the internet (including Stack Overflow) to see if users outside of
  the GitHub community have discussed the issue.
- Collect information about the bug:
- Stack trace (Traceback)
- OS, Platform and Version (Windows, Linux, macOS, x86, ARM)
- Version of the interpreter, compiler, SDK, runtime environment, package manager, depending on
  what seems relevant.
- Possibly your input and the output
- Can you reliably reproduce the issue? And can you also reproduce it with older versions?

<!-- omit in toc -->

#### How Do I Submit a Good Bug Report?

> You must never report security related issues, vulnerabilities or bugs to the issue tracker,
> or elsewhere in public. Instead sensitive bugs must be sent by Discord to Silverarmor (spotDL Discord Owner).

<!-- You may add a PGP key to allow the messages to be sent encrypted as well. -->

We use GitHub issues to track bugs and errors. If you run into an issue with the project:

- Open an [Issue](https://github.com/spotDL/spotify-downloader/issues/new). (Since we can't be
  sure at this point whether it is a bug or not, we ask you not to talk about a bug yet and not
  to label the issue.)
- Explain the behavior you would expect and the actual behavior.
- Please provide as much context as possible and describe the *reproduction steps* that someone
  else can follow to recreate the issue on their own. This usually includes your code. For good
  bug reports you should isolate the problem and create a reduced test case.
- Provide the information you collected in the previous section.

Once it's filed:

- The project team will label the issue accordingly.
- A team member will try to reproduce the issue with your provided steps. If there are no
  reproduction steps or no obvious way to reproduce the issue, the team will ask you for those
  steps and mark the issue as `needs-repro`. Bugs with the `needs-repro` tag will not be
  addressed until they are reproduced.
- If the team is able to reproduce the issue, it will be marked `needs-fix`, as well as
  possibly other tags (such as `critical`), and the issue will be left to be
  implemented by someone.

<!-- You might want to create an issue template for bugs and errors that can be used as a guide and that defines the structure of the information to be included. If you do so, reference it here in the description. -->

### Suggesting Enhancements

This section guides you through submitting an enhancement suggestion for spotdl, **including
completely new features and minor improvements to existing functionality**. Following these
guidelines will help maintainers and the community to understand your suggestion and find
related suggestions.

<!-- omit in toc -->

#### Before Submitting an Enhancement

- Make sure that you are using the latest version.
- Read the [documentation](https://github.com/spotDL/spotify-downloader/) carefully and find
  out if the functionality is already covered, maybe by an individual configuration.
- Perform a [search](https://github.com/spotDL/spotify-downloader/issues) to see if the
  enhancement has already been suggested. If it has, add a comment to the existing issue
  instead of opening a new one.
- Find out whether your idea fits with the scope and aims of the project. It's up to you to
  make a strong case to convince the project's developers of the merits of this feature. Keep
  in mind that we want features that will be useful to the majority of our users and not just a
  small subset. If you're just targeting a minority of users, consider writing an add-on/plugin
  library.

<!-- omit in toc -->

#### How Do I Submit a Good Enhancement Suggestion?

Enhancement suggestions are tracked as
[GitHub issues](https://github.com/spotDL/spotify-downloader/issues).

- Use a **clear and descriptive title** for the issue to identify the suggestion.
- Provide a **step-by-step description of the suggested enhancement** in as many details as
  possible.
- **Describe the current behavior** and **explain which behavior you expected to see instead**
  and why. At this point you can also tell which alternatives do not work for you.
- You may want to **include screenshots and animated GIFs** which help you demonstrate the
  steps or point out the part which the suggestion is related to. You can use
  [this tool](https://www.cockos.com/licecap/) to record GIFs on macOS and Windows, and
  [this tool](https://github.com/colinkeenan/silentcast) or
  [this tool](https://github.com/GNOME/byzanz) on Linux.
      <!-- this should only be included if the project has a GUI -->
- **Explain why this enhancement would be useful** to most spotdl users. You may also want to
  point out the other projects that solved it better and which could serve as inspiration.

<!-- You might want to create an issue template for enhancement suggestions that can be used as a guide and that defines the structure of the information to be included. If you do so, reference it here in the description. -->

### Developing

Fork the repository on Github and then clone it.

```bash
git clone [your username]/spotify-downloader
cd spotify-downloader
```

- Install uv

  ```bash
  pip install uv
  ```

- Install spotDL in-place

  ```bash
  uv sync
  ```

<<<<<<< HEAD
**Then, to activate virtual environment**

```
poetry env activate
```
and then run the command that is returned.

All changes will now affect the poetry installation of the spotDL CLI.
=======
- Activate virtual environment

=== "macOS and Linux"

    ```bash
    source .venv/bin/activate
    ```

=== "Windows"

    ```console
    .venv\Scripts\activate
    ```

- OR you can prefix all commands with `uv run`

  ```bash
  uv run spotdl -h
  ```
>>>>>>> e0bce679

### Linting, Formatting and Type-checking

- We use [`pylint`](https://pypi.org/project/pylint/) for linting and expect a score above `9`

  ```bash
  pylint --fail-under 10 --limit-inference-results 0 --disable=R0917 ./spotdl
  ```

- We use [`black`](https://pypi.org/project/black/) for code formatting

  ```bash
  black ./spotdl
  ```

- We use [`mypy`](https://pypi.org/project/mypy/) for type-checking and expect no errors at all

  To install type-stubs the first time around

  ```bash
  mypy --ignore-missing-imports --follow-imports silent --install-types --non-interactive ./spotdl
  ```

  ```bash
  mypy ./spotdl
  ```

- You can install these basic tools with

  ```bash
  pip install --force-reinstall --upgrade mypy black pylint
  ```

### Python Documentation

Any submitted code is expected to have accompanying documentation

#### mkdocs: generating documentation

- We generate our documentation with [`mkdocs`](https://www.mkdocs.org/)

  generate docs with

  ```bash
  mkdocs build --strict
  ```

  view docs live-time while editing with

  ```bash
  mkdocs serve
  ```

#### DocString Formats

- For functions

  ```text
  one-liner about functions purpose

  ### Args (optional)
  - arg_name: description

  ### Returns (optional)
  - return value description

  ### Errors (only if there are known unhandled Errors/thrown Errors)
  - known errors

  ### Notes (optional)
  - notes if any
  ```

- For Classes

  ```text
  one-liner about class purpose

  ### Attributes
  - attribute: description

  ### Notes (optional)
  - notes if any
  ```

- For modules/package `__init__`

  ```text
  at max 3 lines about module/package purpose

  optional usage example for module/package preferably showcasing most commonly used functionality
  ```

#### Notes about docstrings

- DocStrings are Inherited

  ```text
  class A:
      def test(self):
          """Docstring for A."""
          pass

  class B(A):
      def test(self):
          pass
  ```

### Overview of the Project Structure

| sub-package | purpose                                                            |
| ----------- | ------------------------------------------------------------------ |
| `utils`     | Contains commonly used functions                                   |
| `types`     | Custom data types used in the spotdl project                       |
| `providers` | Different Providers to obtain info (like song details) from        |
| `download`  | Download manager                                                   |
| `console`   | Different user-facing operations like download, preload and web-ui |
| `__init__`  | Contains spotdl class that simplifies the download process         |

### Join The Project Team

[![Discord Server](https://img.shields.io/discord/771628785447337985?color=7289da&label=DISCORD&style=for-the-badge)](https://discord.gg/xCa23pwJWY)

<!-- omit in toc -->

### Attribution

This guide is based on the **contributing-gen**.
[Make your own](https://github.com/bttger/contributing-gen)!<|MERGE_RESOLUTION|>--- conflicted
+++ resolved
@@ -203,16 +203,6 @@
   uv sync
   ```
 
-<<<<<<< HEAD
-**Then, to activate virtual environment**
-
-```
-poetry env activate
-```
-and then run the command that is returned.
-
-All changes will now affect the poetry installation of the spotDL CLI.
-=======
 - Activate virtual environment
 
 === "macOS and Linux"
@@ -232,7 +222,6 @@
   ```bash
   uv run spotdl -h
   ```
->>>>>>> e0bce679
 
 ### Linting, Formatting and Type-checking
 
